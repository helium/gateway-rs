# Helium Gateway

[![ci](https://github.com/helium/gateway-rs/workflows/ci/badge.svg)](https://github.com/helium/gateway-rs/actions)

The Helium Gateway application is a service designed to run on Linux-based LoRaWAN gateways.

It's intended to run alongside a typical LoRa packet forwarder and to connect via Semtech's Gateway Messaging Protocol (GWMP, using JSON v1 or v2).

In turn, the Helium Gateway application does two things:
 * fetches blockchain context, such as routing tables and OUI endpoints, from a `Gateway Service`; this means the application does not need to maintain a full ledger of copy of the blockchain
 * connects and routes packets to the appropriates OUI endpoints (ie: `Helium Routers`)

```
                                                                 +-----------+
+-----------+                       +------------+               |  Gateway  |
|           |                       |            |<--- gRPC ---->|  Service  |
|  packet   |<--- Semtech GWMP ---->|   Helium   |               +-----------+
| forwarder |       over UDP        |   Gateway  |               +-----------+
|           |                       |            |<--- gRPC ---->|  Helium   |
+-----------+                       +------------+               |  Routers  |
                                                                 +-----------+
```

The current gateway project forwards packets to the router but does **not** yet use state channels which means forwarded packets are not yet rewarded by the blockchain.

The project builds `ipk` [packaged releases](https://github.com/helium/gateway-rs/releases) for Linux-based LoRa gateways. These packages attempt to be self-updating to be able to track improvements to the service. Updates are delivered through the following _channels_ which a gateway can subscribe to by a `channel` setting in the `update` section of the settings file:

* **alpha** - Early development releases. These will happen frequently as functionality is developed and may be unstable. Expect to need to log into your gateway to restart or manually fix your light gateway.
* **beta** - Pre-release candidates which are considered to be stable enough for early access. Breaking issues can still happen but should be rare.
* **release** - The main release channel. Updates are considered to be stable for all platforms.
* **semver** - This is the default channel and selects the channel based on the installed package version identifier.

**NOTE**: Gateways should have at least **16Mb** of available application file space to handle gateway installation and updates.

## Linux Dependencies

This application requires a Linux-based environment for two big reasons:
* `tokio`: the `gateway-rs` application, written in Rust, depends on [Tokio](https://docs.rs/tokio) for its runtime. Tokio binds to Linux interfaces such as `epoll` and `kqeueue`. It is technically possible to port Tokio to another OS or RTOS (this has been done for Windows), but it would be no simple undertaking.
* `curl`: for fetching releases over SSL, `curl` is used. This was a simple way to use SSL without bloating the `helium_gateway` binary with additional libraries. Note that the updater may be disabled and thus this dependency may be removed.

## Installing

If your [supported LoRa gateway](#supported-platforms) did not come with helium-gateway pre-installed, manual installation requires you to:

1. Configure the packet forwarder on the gateway to forward to the helium-gateway application. This varies per gateway but the goal is to set the packet forwarder to forward to the (default) configured helium-gateway on `127.0.0.1` at udp port `1680`
2. Set up ssh acccess to the gateway. Depending on the gateway that may require going through a web interface, while others already have ssh configured.
3. `scp` a downloaded release package for the supported platform to the gateway. e.g.
   ```shell
   scp helium-gateway-<version>-<platform>.ipk <gateway>:/tmp/
   ```
4. `ssh` into the device and install the service using a command like:
   ```shell
   opkg install /tmp/helium-gateway-<version>-<platform>.ipk
   ```
   or
   ```shell
   dpkg --install /tmp/helium-gateway-<version>-<platform>.deb
   ```
   **NOTE**: Some platform have custom package installation requirements. Refer to the developer instructions for that platform on how to install a package.

   The default region of the gateway is `US915`, if your region is different you can set the right one in `/etc/helium_gateway/settings.toml`. Just add the following line :
   ```shell
   region = "<region>"
   ```
   Possible values are : `US915| EU868 | EU433 | CN470 | CN779 | AU915 | AS923 | KR920 | IN865`. After updating the value you need to restart the service :
   ```shell
   /etc/init.d/helium_gateway restart
   ```

If this command succeeds the logs on the gateway will show the service starting and the local packet forwarder client connecting to the gateway service.

## Supported Platforms

The following platforms have already been tested by Helium and our community. Our plan is to test this on all relevant hardware platforms used by the Helium Network. If your preferred platform isn't listed yet, here's how to get it added.

* Review [the open issues](https://github.com/helium/gateway-rs/issues) to see if it's already in progress. If not, file an issue.
* Join the `#gateway` channel on [Helium Discord](https://discord.gg/helium) and let us know what platform we're missing.

Note that platforms will be tested much faster if you join the development process!


| Platform       | Target                         | Products                                                 |
| -------------- | ------------------------------ | -------------------------------------------------------- |
| [ramips_24kec] | mipsel-unknown-linux-musl      | :white_check_mark: [RAK833] EVB Kit                      |
|                |                                | :white_check_mark: [RAK7258] (WisGate Edge Lite)         |
|                |                                | :grey_question: [RAK7249] (WisGate Edge Max)             |
|                |                                | :grey_question: [RAK7240] (WisGate Edge Prime)           |
| klkgw          | armv7-unknown-linux-musleabihf | :white_check_mark: Kerlink [Wirnet iFemtoCell Evolution] |
| dragino        | mips-unknown-linux-musl        | :white_check_mark: Dragino [LPS8]                        |
|                |                                | :grey_question: Dragino [DLOS8]                          |
| mtcdt          | armv5te-unknown-linux-musleabi | :white_check_mark: Multitech Conduit [MTCDT] (mLinux)    |
<<<<<<< HEAD
| resiot         | armv7-unknown-linux-gnueabihf  | :white_check_mark: ResIOT X gateways [resiot]            |
=======
| x86_64         | x86_64-unknown-linux-gnu       | :white_check_mark: Debian x86_64                         |
| raspi01        | arm-unknown-linux-gnueabihf    | :grey_question: Raspberry Pi 0 or 1 running Raspian / Raspberry Pi OS or another Debian-based Linux distro        |
| raspi234       | armv7-unknown-linux-gnueabihf  | :grey_question: Raspberry Pi 2, 3, or 4 running Raspian / Raspberry Pi OS or another Debian-based Linux distro    |
>>>>>>> 8a0ccb52


[ramips_24kec]: https://downloads.rakwireless.com/WIFI/RAK634/Hardware%20Specification/RAK634_Module_Specification_V1.0.pdf
[RAK833]: https://github.com/RAKWireless/RAK2247-RAK833-LoRaGateway-OpenWRT-MT7628
[RAK7258]: https://store.rakwireless.com/products/rak7258-micro-gateway
[RAK7249]: https://store.rakwireless.com/products/rak7249-diy-outdoor-gateway
[RAK7240]: https://store.rakwireless.com/products/rak7240-outdoor-lpwan-gateway?variant=36068284465310
[Wirnet iFemtoCell Evolution]: https://www.kerlink.com/product/wirnet-ifemtocell-evolution/
[LPS8]: https://www.dragino.com/products/lora-lorawan-gateway/item/148-lps8.html
[DLOS8]: https://www.dragino.com/products/lora-lorawan-gateway/item/160-dlos8.html
[MTCDT]: https://www.multitech.com/brands/multiconnect-conduit
[resiot]: https://www.resiot.io/en/resiot-gateways/

## Building

Use one of the existing [releases](https://github.com/helium/gateway-rs/releases) if you can, or build your own by hand using the instructions below.

If you want to support a new platform, please consider submitting a PR to get the package as part of the supported matrix of gateway platforms!

1. Install `rust`
    ```shell
    curl --proto '=https' --tlsv1.2 -sSf https://sh.rustup.rs | sh
    ```
2. Install cargo `cross`, `cargo-make`, and, if needed, `cargo-deb`. The `cross` command allows for cross compiling to hardware targets using docker images, while the `cargo-make` command is used to package up. If creating a deb package, `cargo-deb` is also needed.
   ```shell
   cargo install cross
   cargo install cargo-make
   cargo install cargo-deb
   ```
3. Build the application or package using one of the following:
   1. Build the application binary using the target triplet from the supported targets. Note the use of the `--release` flag to optimize the target binary for size. Debug builds may be to large to run on some targets.
        ```shell
        cross build --target <target> --release
        ```
        The resulting application binary is located in
        ```
        target/<target>/release/helium_gateway
        ```

    2. Build an application package using one of the target system profile names
        ```shell
        cargo make --profile <platform> pkg
        ```
        The resulting `ipk` or `deb` will be located in
         ```
         target/ipk/helium-gateway-<version>-<platform>.<ipk or deb>
         ```

<|MERGE_RESOLUTION|>--- conflicted
+++ resolved
@@ -89,13 +89,10 @@
 | dragino        | mips-unknown-linux-musl        | :white_check_mark: Dragino [LPS8]                        |
 |                |                                | :grey_question: Dragino [DLOS8]                          |
 | mtcdt          | armv5te-unknown-linux-musleabi | :white_check_mark: Multitech Conduit [MTCDT] (mLinux)    |
-<<<<<<< HEAD
 | resiot         | armv7-unknown-linux-gnueabihf  | :white_check_mark: ResIOT X gateways [resiot]            |
-=======
 | x86_64         | x86_64-unknown-linux-gnu       | :white_check_mark: Debian x86_64                         |
 | raspi01        | arm-unknown-linux-gnueabihf    | :grey_question: Raspberry Pi 0 or 1 running Raspian / Raspberry Pi OS or another Debian-based Linux distro        |
 | raspi234       | armv7-unknown-linux-gnueabihf  | :grey_question: Raspberry Pi 2, 3, or 4 running Raspian / Raspberry Pi OS or another Debian-based Linux distro    |
->>>>>>> 8a0ccb52
 
 
 [ramips_24kec]: https://downloads.rakwireless.com/WIFI/RAK634/Hardware%20Specification/RAK634_Module_Specification_V1.0.pdf
