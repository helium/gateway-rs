# Helium Gateway

[![ci](https://github.com/helium/gateway-rs/workflows/ci/badge.svg)](https://github.com/helium/gateway-rs/actions)

The Helium Gateway application is a service designed to run on Linux-based LoRaWAN gateways.

It's intended to run alongside a typical LoRa packet forwarder and to connect via Semtech's Gateway Messaging Protocol (GWMP, using JSON v1 or v2).

In turn, the Helium Gateway application does two things:
 * fetches blockchain context, such as routing tables and OUI endpoints, from a `Gateway Service`; this means the application does not need to maintain a full ledger of copy of the blockchain
 * connects and routes packets to the appropriates OUI endpoints (ie: `Helium Routers`)

```
                                                                 +-----------+
+-----------+                       +------------+               |  Gateway  |
|           |                       |            |<--- gRPC ---->|  Service  |
|  packet   |<--- Semtech GWMP ---->|   Helium   |               +-----------+
| forwarder |       over UDP        |   Gateway  |               +-----------+
|           |                       |            |<--- gRPC ---->|  Helium   |
+-----------+                       +------------+               |  Routers  |
                                                                 +-----------+
```

The current gateway project forwards packets to the router via state channels and is eligible for data rewards __only__. Proof of coverage is not yet possible.

### Releases

The project builds `ipk` and `deb` [packaged releases](https://github.com/helium/gateway-rs/releases) for Linux-based LoRa gateways. These packages attempt to be self-updating to be able to track improvements to the service. Updates are delivered through the following _channels_ which a gateway can subscribe to by a `channel` setting in the `update` section of the settings file:

* **alpha** - Early development releases. These will happen frequently as functionality is developed and may be unstable. Expect to need to log into your gateway to restart or manually fix your light gateway.
* **beta** - Pre-release candidates which are considered to be stable enough for early access. Breaking issues can still happen but should be rare.
* **release** - The main release channel. Updates are considered to be stable for all platforms.
* **semver** - This is the default channel and selects the channel based on the installed package version identifier.

**NOTE**: Gateways should have at least **16Mb** of available application file space to handle gateway installation and updates.

## Linux Dependencies

This application requires a Linux-based environment for two big reasons:
* `tokio`: the `gateway-rs` application, written in Rust, depends on [Tokio](https://docs.rs/tokio) for its runtime. Tokio binds to Linux interfaces such as `epoll` and `kqeueue`. It is technically possible to port Tokio to another OS or RTOS (this has been done for Windows), but it would be no simple undertaking.
* `curl`: for fetching releases over SSL, `curl` is used. This was a simple way to use SSL without bloating the `helium_gateway` binary with additional libraries. Note that the updater may be disabled and thus this dependency may be removed.

## Installing

If your [supported LoRa gateway](#supported-platforms) did not come with helium-gateway pre-installed, manual installation requires you to:

1. Configure the packet forwarder on the gateway to forward to the helium-gateway application. This varies per gateway but the goal is to set the packet forwarder to forward to the (default) configured helium-gateway on `127.0.0.1` at udp port `1680`
2. Set up ssh acccess to the gateway. Depending on the gateway that may require going through a web interface, while others already have ssh configured.
3. `scp` a downloaded release package for the supported platform to the gateway. e.g.
   ```shell
   scp helium-gateway-<version>-<platform>.ipk <gateway>:/tmp/
   ```
4. `ssh` into the device and install the service using a command like:
   ```shell
   opkg install /tmp/helium-gateway-<version>-<platform>.ipk
   ```
   or
   ```shell
   dpkg --install /tmp/helium-gateway-<version>-<platform>.deb
   ```
   **NOTE**: Some platform have custom package installation requirements. Refer to the developer instructions for that platform on how to install a package.

   The default region of the gateway is `US915`, if your region is different you can set the right one in `/etc/helium_gateway/settings.toml`. Just add the following line at the beginning of the file:
   ```shell
   region = "<region>"
   ```
   Possible values are : `US915| EU868 | EU433 | CN470 | CN779 | AU915 | AS923_1 | AS923_2 | AS923_3 | AS923_4 | KR920 | IN865`. After updating the value you need to restart the service :
   ```shell
   /etc/init.d/helium_gateway restart
   ```

If this command succeeds the logs on the gateway will show the service starting and the local packet forwarder client connecting to the gateway service.

## Supported Platforms

The following platforms have already been tested by Helium and our community. Our plan is to test this on all relevant hardware platforms used by the Helium Network. If your preferred platform isn't listed yet, here's how to get it added.

* Review [the open issues](https://github.com/helium/gateway-rs/issues) to see if it's already in progress. If not, file an issue.
* Join the `#gateway` channel on [Helium Discord](https://discord.gg/helium) and let us know what platform we're missing.

Note that platforms will be tested much faster if you join the development process!


| Platform       | Target                         | Products                                                 |
| -------------- | ------------------------------ | -------------------------------------------------------- |
| [ramips_24kec] | mipsel-unknown-linux-musl      | :white_check_mark: [RAK833] EVB Kit                      |
|                |                                | :white_check_mark: [RAK7258] (WisGate Edge Lite)         |
|                |                                | :grey_question: [RAK7249] (WisGate Edge Max)             |
|                |                                | :white_check_mark: [RAK7240] (WisGate Edge Prime)           |
| smartharvest   | mipsel-unknown-linux-musl      | :white_check_mark: Smart Harvest Instruments Light Gateway  |
| klkgw          | armv7-unknown-linux-musleabihf | :white_check_mark: Kerlink [Wirnet iFemtoCell Evolution] |
| dragino        | mips-unknown-linux-musl        | :white_check_mark: Dragino [LPS8]                        |
|                |                                | :grey_question: Dragino [DLOS8]                          |
| mtcdt          | armv5te-unknown-linux-musleabi | :white_check_mark: Multitech Conduit [MTCDT] (mLinux)    |
| resiot         | armv7-unknown-linux-gnueabihf  | :white_check_mark: ResIOT X gateways [resiot]            |
| cotx           | aarch64-unknown-linux-gnu      | :white_check_mark: Cotx gateways [cotx]                  |
| x86_64         | x86_64-unknown-linux-gnu       | :white_check_mark: Debian x86_64                         |
| raspi01        | arm-unknown-linux-gnueabihf    | :white_check_mark: Raspberry Pi 0 or 1 running Raspian / Raspberry Pi OS or another Debian-based Linux distro        |
| raspi234       | armv7-unknown-linux-gnueabihf  | :white_check_mark: Raspberry Pi 2, 3, or 4 running Raspian / Raspberry Pi OS or another Debian-based Linux distro    |
| raspi_64       | aarch64-unknown-linux-gnu      | :white_check_mark: Raspberry Pi 3 or 4 running Raspian / Raspberry Pi OS 64 bit or another 64 bit Debian-based Linux distro |
| caldigit       | mipsel-unknown-linux-musl      | :white_check_mark: CalDigit Light Hotspot                |
| tektelic       | armv7-unknown-linux-gnueabihf  | :white_check_mark: [Kona Micro] IoT Gateway              |
|                |                                | :white_check_mark: [Kona Enterprise] IoT Gateway         |
<<<<<<< HEAD
| cloudgate      | armv5te-unknown-linux-musleabi | :white_check_mark: CloudGate |
=======
| risinghf       | armv7-unknown-linux-gnueabihf  | :white_check_mark: [RisingHF RHF2S027] Light Hotspot     |
| clodpi         | mipsel-unknown-linux-musl      | :white_check_mark: ClodPi Light Hotspot [ClodPi]         |
>>>>>>> 010e255b

[ramips_24kec]: https://downloads.rakwireless.com/WIFI/RAK634/Hardware%20Specification/RAK634_Module_Specification_V1.0.pdf
[RAK833]: https://github.com/RAKWireless/RAK2247-RAK833-LoRaGateway-OpenWRT-MT7628
[RAK7258]: https://store.rakwireless.com/products/rak7258-micro-gateway
[RAK7249]: https://store.rakwireless.com/products/rak7249-diy-outdoor-gateway
[RAK7240]: https://store.rakwireless.com/products/rak7240-outdoor-lpwan-gateway?variant=36068284465310
[Wirnet iFemtoCell Evolution]: https://www.kerlink.com/product/wirnet-ifemtocell-evolution/
[LPS8]: https://www.dragino.com/products/lora-lorawan-gateway/item/148-lps8.html
[DLOS8]: https://www.dragino.com/products/lora-lorawan-gateway/item/160-dlos8.html
[MTCDT]: https://www.multitech.com/brands/multiconnect-conduit
[resiot]: https://www.resiot.io/en/resiot-gateways/
[cotx]: https://www.cotxnetworks.com/product/service_one
[Kona Micro]: https://www.tektelic.com/catalog/kona-micro-lorawan-gateway
[Kona Enterprise]: https://www.tektelic.com/catalog/kona-enterprise-lorawan-gateway
<<<<<<< HEAD
[CloudGate]: https://www.option.com/

=======
[RisingHF RHF2S027]: https://www.risinghf.com/product/detail/27
[ClodPi]: https://clodpi.io
>>>>>>> 010e255b
## Building

Use one of the existing [releases](https://github.com/helium/gateway-rs/releases) if you can, or build your own by hand using the instructions below.

If you want to support a new platform, please consider submitting a PR to get the package as part of the supported matrix of gateway platforms!

1. Install `rust`
    ```shell
    curl --proto '=https' --tlsv1.2 -sSf https://sh.rustup.rs | sh
    ```
2. Install cargo `cross`, `cargo-make`, and, if needed, `cargo-deb`. The `cross` command allows for cross compiling to hardware targets using docker images, while the `cargo-make` command is used to package up. If creating a deb package, `cargo-deb` is also needed.
   ```shell
   cargo install cross
   cargo install cargo-make
   cargo install cargo-deb
   ```
3. Build the application or package using one of the following:
   1. Build the application binary using the target triplet from the supported targets. Note the use of the `--release` flag to optimize the target binary for size. Debug builds may be to large to run on some targets.
        ```shell
        cross build --target <target> --release
        ```
        The resulting application binary is located in
        ```
        target/<target>/release/helium_gateway
        ```

    2. Build an application package using one of the target system profile names
        ```shell
        cargo make --profile <platform> pkg
        ```
        The resulting `ipk` or `deb` will be located in
         ```
         target/ipk/helium-gateway-<version>-<platform>.<ipk or deb>
         ```

## Additional usage info

The Helium Gateway application can be configured to suit your hardware/software environment in a variety of ways - either from the command line, using customizations to the `settings.toml` file or with environment variables. The following sections describe this functionality in more detail as well as more general information on how to use the application.

### Settings file

The Helium Gateway application is configured using TOML files for your settings. The defaults can be found in the [default.toml](https://github.com/helium/gateway-rs/blob/main/config/default.toml) file in this repo. You should not edit this file directly, rather you should create a `settings.toml` file and store it either at the default expected locaton `/etc/helium_gateway/settings.toml` or at a custom location of your choosing by passing the `-c` flag to the `helium_gateway` application as shown below in the [general usage section](#general-usage-info).

You can customize any of the fields shown in the [default.toml](https://github.com/helium/gateway-rs/blob/main/config/default.toml) file, however it is important to make sure that when editing you maintain the same ordering as shown in the default file. You do not need to include all fields in the `settings.toml` file - only the ones you want to change from default values - however maintaining the correct sections is highly recommended to avoid any unexpected behaviour.

For example, this config **will not work correctly** as it all ends up in the `update` section:

```
[update]
platform = "ramips_24kec"

[log]
method = "stdio"
level = "info"
timestamp = false

region = "EU868"
```

Whereas this one will:

```
region = "EU868"

[log]
method = "stdio"
level = "info"
timestamp = false

[update]
platform = "ramips_24kec"
```
By maintaining the same layout as the `default.toml` file you can avoid any unexpected errors.

The following are the settings that can be changed and their default and optional values:
```
# can be any file location where you store the gateway_key.bin file
keypair = "/etc/helium_gateway/gateway_key.bin"
# can be any ip address and port combination
listen_addr = "127.0.0.1:1680"
# possible values are : US915| EU868 | EU433 | CN470 | CN779 | AU915 | AS923_1 | AS923_2 | AS923_3 | AS923_4 | KR920 | IN865
region = "US915"

[log]
# either stdio or syslog
method = "stdio"
# possible values are: debug | info | warn
level = "info"
# either true or false
timestamp = false

[update]
# either true or false
enabled = true
# this setting must be overriden to get updates. choose from the supported platforms listed here https://github.com/helium/gateway-rs#supported-platforms
platform = "unknown"
# update channel to use: alpha | beta | release | semver - more details can be found at https://github.com/helium/gateway-rs#releases
channel = "semver"
# Interval in minutes between update checks
interval = 10
# The github release stream to check for updates
uri = "https://api.github.com/repos/helium/gateway-rs/releases"
# The command to run to install the update.
command = "/etc/helium_gateway/install_update"

[cache]
# The location of the cache store for the great gateway service
store = "/etc/helium_gateway/cache"
```
The default gateways / router `uri` and `pubkey` parameters can be changed, but this is only if you are using non-Helium routers. For general use with Helium you should leave these the same.

### Using the ECC crypto chip

If your gateway is enabled with an ECC608 crypto chip which is set up correctly, you can configure helium_gateway to use the crypto chip for secure key storage and crypto operations.  

To use in your `settings.toml` override the `keypair` setting to reflect the use of the ECC and specify the bus address and slot to use. For example: 

```
keypair = "ecc://i2c-1:96?slot=0&network=mainnet"
```

will have helium_gateway use the ECC at the `/dev/i2c-1` device driver location, use bus address `96` (which is hex `0x60`) and slot `0` for it's crypto operations. While marking the resulting key as a mainnet key. Bus address, slot and network are all optional parameters and default to the above values (only device driver location is required such as `ecc://i2c-1`).

Note that the file based keypair will no longer be used once the ECC is configured for use. 

See the [gateway-mfr-rs repo](https://github.com/helium/gateway-mfr-rs) for instructions on configuring, locking, and testing an ECC chip.

### Envrionment variables

Instead of overriding paramaters in the [default.toml](https://github.com/helium/gateway-rs/blob/main/config/default.toml) file using a `settings.toml` file as described above, you can instead use environment variables. The environment variable name will be the same name as the entries in the settings file in uppercase and prefixed with "GW_". For example, following on from the above example where we change the region using `region = "EU868"` in the settings file, setting an environment variable of `GW_REGION="EU868"` will override the region setting. If the settings are in one of the lower sections such as the `[update]` or `[log]` sections then you need to also include that in the environment variable name such as `GW_LOG_LEVEL` or `GW_UPDATE_PLATFORM`.

The settings are loaded first from `default.toml`, then from a `settings.toml` file, and then from environment variables and any duplicates are overriden in the order. Therefore, please note that if you have a setting in all three locations, the environment variable will override the settings in the other two locations.

### General usage info

Using the Helium Gateway application is pretty simple, and the vast majority of the information you will need to use it can be gleaned by using the `--help` flag which provides the following output:
```
Helium Light Gateway

USAGE:
    helium_gateway [FLAGS] [OPTIONS] <SUBCOMMAND>

FLAGS:
        --daemon     Daemonize the application
    -h, --help       Prints help information
    -V, --version    Prints version information

OPTIONS:
    -c <config>        Configuration folder to use. default.toml will be loaded first and any custom settings in
                       settings.toml merged in [default: /etc/helium_gateway]

SUBCOMMANDS:
    add       Construct an add gateway transaction for this gateway
    help      Prints this message or the help of the given subcommand(s)
    key       Commands on gateway keys
    server    Run the gateway service
    update    Commands for gateway updates
```

As you can see, apart from the `help` command, there are four core subcommands that you can pass: `add`, `key`, `server` and `update`. The descriptions of what these subcommands do is shown in brief in the above help output, and are explained in more detail in the sections below.

The only option available is the `config` option using the `-c` flag. This tells the application where your configuration file is located and can be used as follows whilst passing any of the other commands such as `server` or `add` (default is `/etc/helium_gateway`):

```
./helium_gateway -c /location/of/config/folder server
```

Lastly you can check the version, read the help information or daemonize the application using the `--version`, `--help` and `--daemon` flags respectively.

### Add gateway subcommand

As shown in the help output below, this subcommand is used to construct an add gateway transaction which can subsequently be used with the Helium Wallet application to onboard the gateway to the blockchain. More infomation on this process can be found [on the docs article for Data Only Hotspots](https://docs.helium.com/mine-hnt/data-only-hotspots/#add-hotspot).

```
Construct an add gateway transaction for this gateway

USAGE:
    helium_gateway add [OPTIONS] --owner <owner> --payer <payer>

FLAGS:
    -h, --help       Prints help information
    -V, --version    Prints version information

OPTIONS:
        --mode <mode>      The staking mode for adding the light gateway [default: dataonly]
        --owner <owner>    The target owner account of this gateway
        --payer <payer>    The account that will pay account for this addition
```

So for example, to construct an add gateway transaction you would enter the following command at the terminal:

```
./helium_gateway add --owner WALLET_ADDRESS --payer WALLET_ADDRESS
```

You need to substitute WALLET_ADDRESS for the wallet address you will use for the owner of the hotspot and the payer of the transaction fees respectively...but please note that the `--payer` address must be the same as the one you will use to submit the transaction to the blockchain, or the transaction will fail.

The output of this command is a JSON object which looks like the following:

```json
{
  "address": "11TL62V8NYvSTXmV5CZCjaucskvNR1Fdar1Pg4Hzmzk5tk2JBac",
  "fee": 65000,
  "mode": "dataonly",
  "owner": "14GWyFj9FjLHzoN3aX7Tq7PL6fEg4dfWPY8CrK8b9S5ZrcKDz6S",
  "payer": "14GWyFj9FjLHzoN3aX7Tq7PL6fEg4dfWPY8CrK8b9S5ZrcKDz6S",
  "staking fee": 1000000,
  "txn": "CrkBCiEBrlImpYLbJ0z0hw5b4g9isRyPrgbXs9X+RrJ4pJJc9MkSIQA7yIy7F+9oPYCTmDz+v782GMJ4AC+jM+VfjvUgAHflWSJGMEQCIGfugfLkXv23vJcfwPYjLlMyzYhKp+Rg8B2YKwnsDHaUAiASkdxUO4fdS33D7vyid8Tulizo9SLEL1lduyvda9YVRCohAa5SJqWC2ydM9IcOW+IPYrEcj64G17PV/kayeKSSXPTJOMCEPUDo+wM="
}
```

You can also pass a `--mode` flag followed by the hotspot type (`dataonly | light | full`) as shown below:

```
./helium_gateway add --owner WALLET_ADDRESS --payer WALLET_ADDRESS --mode light
```

The output of this command will be mostly the same as if you used the default `dataonly` however you will see that the mode has changed to `"mode": "light",` and the staking fee amount has changed to `"staking fee": 4000000`.

The txn field from the JSON object needs to be used as the input to the wallet command `helium-wallet hotspot add` when you subsequently want to add it to the blockchain. For example, using the above JSON object as an example, you would use the following command:

```
helium-wallet hotspots add CrkBCiEBrlImpYLbJ0z0hw5b4g9isRyPrgbXs9X+RrJ4pJJc9MkSIQA7yIy7F+9oPYCTmDz+v782GMJ4AC+jM+VfjvUgAHflWSJGMEQCIGfugfLkXv23vJcfwPYjLlMyzYhKp+Rg8B2YKwnsDHaUAiASkdxUO4fdS33D7vyid8Tulizo9SLEL1lduyvda9YVRCohAa5SJqWC2ydM9IcOW+IPYrEcj64G17PV/kayeKSSXPTJOMCEPUDo+wM=
```

### Gateway keys subcommand

This subcommand can be used to get the address and animal name of the gateway from the keys file as shown in the help output below. Note that the helium_gateway server has to be running for this command to work. 

```
Commands on gateway keys

USAGE:
    helium_gateway key <SUBCOMMAND>

FLAGS:
    -h, --help       Prints help information
    -V, --version    Prints version information

SUBCOMMANDS:
    help    Prints this message or the help of the given subcommand(s)
    info    Commands on gateway keys
```

Using this is as simple as passing the following command in a terminal from wherever you installed the `helium_gateway` application:

```
./helium_gateway key info
```

The output of this is a JSON object containing the address and animal name of the hotspot as shown below:

```json
{
  "address": "11TL62V8NYvSTXmV5CZCjaucskvNR1Fdar1Pg4Hzmzk5tk2JBac",
  "name": "wide-neon-kestrel"
}
```

### Gateway server

The gateway server subcommand is used to start the gateway service on your device.

```
Run the gateway service

USAGE:
    helium_gateway server

FLAGS:
    -h, --help       Prints help information
    -V, --version    Prints version information
```

Running it is as simple as:

```
./helium_gateway server
```

However as discussed above you can also pass the `-c` option to tell the service that you are using a different location for your config files:

```
./helium_gateway -c /location/of/config/folder server
```

### Gateway update

The gateway update subcommand pretty much does what it says on the tin - it is used to update the software version of the gateway. You can see the help output for this command shown below.

```
Commands for gateway updates

USAGE:
    helium_gateway update <SUBCOMMAND>

FLAGS:
    -h, --help       Prints help information
    -V, --version    Prints version information

SUBCOMMANDS:
    download    Download an updates. This does not install the update
    help        Prints this message or the help of the given subcommand(s)
    list        List available updates
```

As you can see from the help output, there are essentially two functions of the `update` command - to list available updates and to download an update.

For basic usage of the `list` function you can simply use:

```
./helium_gateway update list
```

And this will give you an output similar to the following:

```
1.0.0-alpha.10
1.0.0-alpha.13 (*)
1.0.0-alpha.12
1.0.0-alpha.11
1.0.0-alpha.9
1.0.0-alpha.8
```

This takes the default update channel and platform from your environment variables, `settings.toml` or `default.toml` depending on whether you have set any overrides or not. The list will default to a total of 10 update versions, unless you pass a flag to tell it to output a different amount. However, if you want to be more specific you can use something like the following:

```
./helium_gateway update list --channel <channel> --platform <platform> -n <count>
```

Where:
- `<channel>` is the channel to list updates for (alpha | beta | release | semver - more details can be found [here](https://github.com/helium/gateway-rs#releases) - defaults to 'update.channel' setting)
- `<count>` is the number of update entries to list (defaults to 10)
- `<platform>` is the platform to list entries for (choose from the supported platforms listed [here](https://github.com/helium/gateway-rs#supported-platforms) - defaults to 'update.platform' setting)

Lastly, we have the `download` function which can be used as follows:

```
./helium_gateway update download --path <path> <version>
```

Where:
- `<path>` is the directory path to download the update to (defaults to your current directory)
- `<version>` is the version you want to update to (which can be found from the list command described above - there is no default, so the version must be passed or this command will fail)<|MERGE_RESOLUTION|>--- conflicted
+++ resolved
@@ -101,12 +101,9 @@
 | caldigit       | mipsel-unknown-linux-musl      | :white_check_mark: CalDigit Light Hotspot                |
 | tektelic       | armv7-unknown-linux-gnueabihf  | :white_check_mark: [Kona Micro] IoT Gateway              |
 |                |                                | :white_check_mark: [Kona Enterprise] IoT Gateway         |
-<<<<<<< HEAD
-| cloudgate      | armv5te-unknown-linux-musleabi | :white_check_mark: CloudGate |
-=======
 | risinghf       | armv7-unknown-linux-gnueabihf  | :white_check_mark: [RisingHF RHF2S027] Light Hotspot     |
 | clodpi         | mipsel-unknown-linux-musl      | :white_check_mark: ClodPi Light Hotspot [ClodPi]         |
->>>>>>> 010e255b
+| cloudgate      | armv5te-unknown-linux-musleabi | :white_check_mark: CloudGate |
 
 [ramips_24kec]: https://downloads.rakwireless.com/WIFI/RAK634/Hardware%20Specification/RAK634_Module_Specification_V1.0.pdf
 [RAK833]: https://github.com/RAKWireless/RAK2247-RAK833-LoRaGateway-OpenWRT-MT7628
@@ -121,13 +118,10 @@
 [cotx]: https://www.cotxnetworks.com/product/service_one
 [Kona Micro]: https://www.tektelic.com/catalog/kona-micro-lorawan-gateway
 [Kona Enterprise]: https://www.tektelic.com/catalog/kona-enterprise-lorawan-gateway
-<<<<<<< HEAD
-[CloudGate]: https://www.option.com/
-
-=======
 [RisingHF RHF2S027]: https://www.risinghf.com/product/detail/27
 [ClodPi]: https://clodpi.io
->>>>>>> 010e255b
+[CloudGate]: https://www.option.com/
+
 ## Building
 
 Use one of the existing [releases](https://github.com/helium/gateway-rs/releases) if you can, or build your own by hand using the instructions below.
