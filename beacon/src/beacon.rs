use crate::{Entropy, Error, RegionParams, Result};
<<<<<<< HEAD
use helium_proto::{services::poc_lora, DataRate};
use rand::{seq::SliceRandom, Rng, SeedableRng};
=======
use byteorder::{ByteOrder, LittleEndian};
use helium_proto::{services::poc_lora, DataRate};
use rand::{Rng, SeedableRng};
>>>>>>> 52775e78
use sha2::{Digest, Sha256};
use std::time::{SystemTime, UNIX_EPOCH};

pub const BEACON_PAYLOAD_SIZE: usize = 51;

<<<<<<< HEAD
// Supported datarates worldwide. Note that SF12 is not supported everywhere
pub const BEACON_DATA_RATES: &[DataRate] = &[
    DataRate::Sf7bw125,
    DataRate::Sf8bw125,
    DataRate::Sf9bw125,
    DataRate::Sf10bw125,
];

#[derive(Debug, Clone)]
=======
#[derive(Debug, Clone, PartialEq, Eq)]
>>>>>>> 52775e78
pub struct Beacon {
    pub data: Vec<u8>,

    pub frequency: u64,
    pub datarate: DataRate,
    pub remote_entropy: Entropy,
    pub local_entropy: Entropy,
    pub conducted_power: u32,
}

impl Beacon {
    /// Construct a new beacon with a given remote and local entropy. The remote
    /// and local entropy are checked for version equality.
    ///
<<<<<<< HEAD
    /// Version 0 beacons use a Sha256 of the remote and local entropy (data and
    /// timestamp), which is then used as a 32 byte seed to a ChaCha12 rng. This
    /// rng is used to choose a random data rate, a random frequency and
    /// conducted power from the given region parameters and a payload size
    /// between MIN_BEACON_V0_PAYLOAD_SIZE and MAX_BEACON_V0_PAYLOAD_SIZE.
=======
    /// Version 0/1 beacons use a Sha256 of the remote and local entropy (data
    /// and timestamp), which is then used (truncated) as the beacon payload.
    /// The frequency is derived from the first two bytes of the beacon payload,
    /// while the data_rate is derived from the packet size (spreading factor)
    /// and bandwidth as set in the region parameters
>>>>>>> 52775e78
    pub fn new(
        remote_entropy: Entropy,
        local_entropy: Entropy,
        region_params: &RegionParams,
    ) -> Result<Self> {
        match remote_entropy.version {
            0 | 1 => {
                let seed_data = {
                    let mut hasher = Sha256::new();
                    remote_entropy.digest(&mut hasher);
                    local_entropy.digest(&mut hasher);
                    hasher.finalize().to_vec()
                };

                // Construct a 32 byte seed from the hash of the local and
                // remote entropy
                let mut seed = [0u8; 32];
<<<<<<< HEAD
                seed.copy_from_slice(&data[0..32]);
                // Make a random generator
                let mut rng = rand_chacha::ChaCha12Rng::from_seed(seed);

                // Note that the ordering matters since the random number
                // generator is used in this order.
                let frequency = region_params.rand_frequency(&mut rng)?;
                let payload_size =
                    rng.gen_range(MIN_BEACON_V0_PAYLOAD_SIZE..=MAX_BEACON_V0_PAYLOAD_SIZE);

                let datarate = rand_data_rate(BEACON_DATA_RATES, &mut rng)?;
                let conducted_power = region_params.rand_conducted_power(&mut rng)?;
=======
                seed.copy_from_slice(&seed_data);
                // Make a random generator
                let mut rng = rand_chacha::ChaCha12Rng::from_seed(seed);

                let data = rand_payload(&mut rng, BEACON_PAYLOAD_SIZE);

                // Selet frequency based on the the first two bytes of the
                // beacon data
                let freq_seed = LittleEndian::read_u16(&data) as usize;
                let frequency =
                    region_params.params[freq_seed % region_params.params.len()].channel_frequency;
                let datarate = region_params.select_datarate(data.len())?;
                let conducted_power = region_params.max_conducted_power()?;
>>>>>>> 52775e78

                Ok(Self {
                    data,
                    frequency,
                    datarate: datarate.to_owned(),
                    local_entropy,
                    remote_entropy,
                    conducted_power,
                })
            }
            _ => Err(Error::invalid_version()),
        }
    }

    pub fn beacon_id(&self) -> String {
        use base64::Engine;
        base64::engine::general_purpose::STANDARD.encode(&self.data)
    }
}

<<<<<<< HEAD
fn rand_data_rate<'a, R>(data_rates: &'a [DataRate], rng: &mut R) -> Result<&'a DataRate>
where
    R: Rng + ?Sized,
{
    data_rates.choose(rng).ok_or_else(Error::no_data_rate)
=======
fn rand_payload<R>(rng: &mut R, size: usize) -> Vec<u8>
where
    R: Rng + ?Sized,
{
    rng.sample_iter(rand::distributions::Standard)
        .take(size)
        .collect::<Vec<u8>>()
>>>>>>> 52775e78
}

impl TryFrom<Beacon> for poc_lora::LoraBeaconReportReqV1 {
    type Error = Error;
    fn try_from(v: Beacon) -> Result<Self> {
        Ok(Self {
            pub_key: vec![],
            local_entropy: v.local_entropy.data,
            remote_entropy: v.remote_entropy.data,
            data: v.data,
            frequency: v.frequency,
            channel: 0,
            datarate: v.datarate as i32,
            tmst: 0,
            // This is the initial value. The beacon sender updates this value
            // with the actual conducted power reported by the packet forwarder
            tx_power: v.conducted_power as i32,
            // The timestamp of the beacon is the timestamp of creation of the
            // report (in nanos)
            timestamp: SystemTime::now()
                .duration_since(UNIX_EPOCH)
                .map_err(Error::from)?
                .as_nanos() as u64,
            signature: vec![],
        })
    }
}

#[cfg(test)]
mod test {
    use super::*;

    #[test]
    fn test_beacon_payload() {
        let mut rng = rand_chacha::ChaCha12Rng::seed_from_u64(0);
        let data = rand_payload(&mut rng, BEACON_PAYLOAD_SIZE);

        assert_eq!(BEACON_PAYLOAD_SIZE, data.len());
    }
}<|MERGE_RESOLUTION|>--- conflicted
+++ resolved
@@ -1,30 +1,13 @@
 use crate::{Entropy, Error, RegionParams, Result};
-<<<<<<< HEAD
-use helium_proto::{services::poc_lora, DataRate};
-use rand::{seq::SliceRandom, Rng, SeedableRng};
-=======
 use byteorder::{ByteOrder, LittleEndian};
 use helium_proto::{services::poc_lora, DataRate};
 use rand::{Rng, SeedableRng};
->>>>>>> 52775e78
 use sha2::{Digest, Sha256};
 use std::time::{SystemTime, UNIX_EPOCH};
 
 pub const BEACON_PAYLOAD_SIZE: usize = 51;
 
-<<<<<<< HEAD
-// Supported datarates worldwide. Note that SF12 is not supported everywhere
-pub const BEACON_DATA_RATES: &[DataRate] = &[
-    DataRate::Sf7bw125,
-    DataRate::Sf8bw125,
-    DataRate::Sf9bw125,
-    DataRate::Sf10bw125,
-];
-
-#[derive(Debug, Clone)]
-=======
 #[derive(Debug, Clone, PartialEq, Eq)]
->>>>>>> 52775e78
 pub struct Beacon {
     pub data: Vec<u8>,
 
@@ -39,19 +22,11 @@
     /// Construct a new beacon with a given remote and local entropy. The remote
     /// and local entropy are checked for version equality.
     ///
-<<<<<<< HEAD
-    /// Version 0 beacons use a Sha256 of the remote and local entropy (data and
-    /// timestamp), which is then used as a 32 byte seed to a ChaCha12 rng. This
-    /// rng is used to choose a random data rate, a random frequency and
-    /// conducted power from the given region parameters and a payload size
-    /// between MIN_BEACON_V0_PAYLOAD_SIZE and MAX_BEACON_V0_PAYLOAD_SIZE.
-=======
     /// Version 0/1 beacons use a Sha256 of the remote and local entropy (data
     /// and timestamp), which is then used (truncated) as the beacon payload.
     /// The frequency is derived from the first two bytes of the beacon payload,
     /// while the data_rate is derived from the packet size (spreading factor)
     /// and bandwidth as set in the region parameters
->>>>>>> 52775e78
     pub fn new(
         remote_entropy: Entropy,
         local_entropy: Entropy,
@@ -69,20 +44,6 @@
                 // Construct a 32 byte seed from the hash of the local and
                 // remote entropy
                 let mut seed = [0u8; 32];
-<<<<<<< HEAD
-                seed.copy_from_slice(&data[0..32]);
-                // Make a random generator
-                let mut rng = rand_chacha::ChaCha12Rng::from_seed(seed);
-
-                // Note that the ordering matters since the random number
-                // generator is used in this order.
-                let frequency = region_params.rand_frequency(&mut rng)?;
-                let payload_size =
-                    rng.gen_range(MIN_BEACON_V0_PAYLOAD_SIZE..=MAX_BEACON_V0_PAYLOAD_SIZE);
-
-                let datarate = rand_data_rate(BEACON_DATA_RATES, &mut rng)?;
-                let conducted_power = region_params.rand_conducted_power(&mut rng)?;
-=======
                 seed.copy_from_slice(&seed_data);
                 // Make a random generator
                 let mut rng = rand_chacha::ChaCha12Rng::from_seed(seed);
@@ -96,7 +57,6 @@
                     region_params.params[freq_seed % region_params.params.len()].channel_frequency;
                 let datarate = region_params.select_datarate(data.len())?;
                 let conducted_power = region_params.max_conducted_power()?;
->>>>>>> 52775e78
 
                 Ok(Self {
                     data,
@@ -117,13 +77,6 @@
     }
 }
 
-<<<<<<< HEAD
-fn rand_data_rate<'a, R>(data_rates: &'a [DataRate], rng: &mut R) -> Result<&'a DataRate>
-where
-    R: Rng + ?Sized,
-{
-    data_rates.choose(rng).ok_or_else(Error::no_data_rate)
-=======
 fn rand_payload<R>(rng: &mut R, size: usize) -> Vec<u8>
 where
     R: Rng + ?Sized,
@@ -131,7 +84,6 @@
     rng.sample_iter(rand::distributions::Standard)
         .take(size)
         .collect::<Vec<u8>>()
->>>>>>> 52775e78
 }
 
 impl TryFrom<Beacon> for poc_lora::LoraBeaconReportReqV1 {
