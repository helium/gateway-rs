--- conflicted
+++ resolved
@@ -46,11 +46,8 @@
           - mtcdt
           - raspi01
           - raspi234
-<<<<<<< HEAD
           - resiot
-=======
           - x86_64
->>>>>>> 8a0ccb52
     steps:
       - uses: actions-rs/toolchain@v1
         with:
