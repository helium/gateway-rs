--- conflicted
+++ resolved
@@ -94,13 +94,9 @@
         env:
           GITHUB_TOKEN: ${{ secrets.GITHUB_TOKEN }}
         with:
-<<<<<<< HEAD
           fail_on_unmatched_files: true
           files: helium-gateway-*.tar.gz
-=======
-          tag_name: ${{ steps.vars.outputs.tag }}
-          name: Release ${{ steps.vars.outputs.tag }}
-          files: target/pkg/helium-gateway-${{ steps.vars.outputs.tag }}-${{ matrix.target }}.*
+          name: Release ${GITHUB_REF#refs/*/}
 
   docker_buildx:
     # Ensure we don't publish images until we pass clippy.
@@ -142,5 +138,4 @@
           --tag quay.io/team-helium/miner:gateway-"${GITHUB_REF#refs/*/}" \
           --tag quay.io/team-helium/miner:gateway-latest \
           --push \
-          .
->>>>>>> eaf11322
+          .