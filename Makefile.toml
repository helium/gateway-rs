--- conflicted
+++ resolved
@@ -1,9 +1,5 @@
 [config]
-<<<<<<< HEAD
-additional_profiles = ["klkgw", "ramips_24kec", "smartharvest", "dragino", "mtcdt", "raspi01", "raspi234", "resiot", "cotx", "raspi_64", "caldigit", "tektelic", "cloudgate"]
-=======
-additional_profiles = ["klkgw", "ramips_24kec", "smartharvest", "dragino", "mtcdt", "raspi01", "raspi234", "resiot", "cotx", "raspi_64", "caldigit", "tektelic", "risinghf", "clodpi"]
->>>>>>> 010e255b
+additional_profiles = ["klkgw", "ramips_24kec", "smartharvest", "dragino", "mtcdt", "raspi01", "raspi234", "resiot", "cotx", "raspi_64", "caldigit", "tektelic", "risinghf", "clodpi", "cloudgate"]
 default_to_workspace = false
 
 [env]
@@ -72,21 +68,19 @@
 PKG = "ipk"
 IPK_USE_AR = false
 
-<<<<<<< HEAD
+[env.risinghf]
+CROSS_TARGET = "armv7-unknown-linux-gnueabihf"
+PKG = "deb"
+
+[env.clodpi]
+CROSS_TARGET = "mipsel-unknown-linux-musl"
+PKG = "ipk"
+IPK_USE_AR = false
+
 [env.cloudgate]
 CROSS_TARGET = "armv5te-unknown-linux-musleabi"
 PKG = "ipk"
 IPK_USE_AR = true
-=======
-[env.risinghf]
-CROSS_TARGET = "armv7-unknown-linux-gnueabihf"
-PKG = "deb"
-
-[env.clodpi]
-CROSS_TARGET = "mipsel-unknown-linux-musl"
-PKG = "ipk"
-IPK_USE_AR = false
->>>>>>> 010e255b
 
 [tasks.cross]
 description = "Runs the cross rust compiler."
